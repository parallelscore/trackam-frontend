// src/components/vendor/TopRiders.tsx
import React, { useState, useEffect, useRef } from 'react';
import { useDelivery } from '../../context/DeliveryContext';
import { Card, CardHeader, CardTitle, CardContent } from '../ui/card';
import { Badge } from '../ui/badge';

interface RiderStats {
    id: string;
    name: string;
    phoneNumber: string;
    totalDeliveries: number;
    completedDeliveries: number;
    completionRate: number;
    avgDeliveryTimeMinutes: number;
}

const TopRiders: React.FC = () => {
    const { getTopRiders } = useDelivery();
    const [riders, setRiders] = useState<RiderStats[]>([]);
    const [isLoading, setIsLoading] = useState(true);
    const [error, setError] = useState<string | null>(null);

    // Track if component is mounted to prevent state updates after unmount
    const isMounted = useRef(true);

    useEffect(() => {
        const fetchTopRiders = async () => {
            setIsLoading(true);
            setError(null);

            try {
                const data = await getTopRiders(5);

                // Only update state if component is still mounted
                if (isMounted.current) {
                    setRiders(data);
                }
            } catch (err) {
                console.error('Error fetching top riders:', err);
                if (isMounted.current) {
                    setError('Failed to load rider data');
                }
            } finally {
                if (isMounted.current) {
                    setIsLoading(false);
                }
            }
        };

        fetchTopRiders();
<<<<<<< HEAD
    }, []);
=======

        // Clean up function
        return () => {
            isMounted.current = false;
        };
    }, [getTopRiders]);
>>>>>>> c872b071

    // Format time from minutes to hours and minutes
    const formatTime = (minutes: number) => {
        if (isNaN(minutes)) return 'N/A';
        if (minutes < 60) {
            return `${Math.round(minutes)} min`;
        }

        const hours = Math.floor(minutes / 60);
        const remainingMinutes = Math.round(minutes % 60);

        if (remainingMinutes === 0) {
            return `${hours} hr`;
        }

        return `${hours} hr ${remainingMinutes} min`;
    };

    if (isLoading) {
        return (
            <Card>
                <CardHeader>
                    <CardTitle className="text-lg">Top Performing Riders</CardTitle>
                </CardHeader>
                <CardContent>
                    <div className="space-y-4">
                        {[1, 2, 3].map((i) => (
                            <div key={i} className="flex justify-between items-center">
                                <div className="flex items-center gap-2">
                                    <div className="h-8 w-8 bg-gray-200 animate-pulse rounded-full"></div>
                                    <div className="h-5 w-24 bg-gray-200 animate-pulse rounded"></div>
                                </div>
                                <div className="h-4 w-16 bg-gray-200 animate-pulse rounded"></div>
                            </div>
                        ))}
                    </div>
                </CardContent>
            </Card>
        );
    }

    if (error) {
        return (
            <Card>
                <CardHeader>
                    <CardTitle className="text-lg">Top Performing Riders</CardTitle>
                </CardHeader>
                <CardContent>
                    <div className="text-center text-red-500">
                        <p>{error}</p>
                        <button
                            className="mt-2 text-primary underline"
                            onClick={() => getTopRiders(5).then(data => setRiders(data)).catch(err => setError(String(err)))}
                        >
                            Try again
                        </button>
                    </div>
                </CardContent>
            </Card>
        );
    }

    if (riders.length === 0) {
        return (
            <Card>
                <CardHeader>
                    <CardTitle className="text-lg">Top Performing Riders</CardTitle>
                </CardHeader>
                <CardContent>
                    <p className="text-center text-gray-500 py-2">
                        No rider data available. Riders will appear here after they complete deliveries.
                    </p>
                </CardContent>
            </Card>
        );
    }

    return (
        <Card>
            <CardHeader>
                <CardTitle className="text-lg">Top Performing Riders</CardTitle>
            </CardHeader>
            <CardContent>
                <div className="space-y-6">
                    {riders.map((rider, index) => (
                        <div key={rider.id} className="flex justify-between items-start">
                            <div className="flex items-start gap-3">
                                <div className="flex-shrink-0 w-8 h-8 rounded-full bg-primary flex items-center justify-center text-white font-bold">
                                    {index + 1}
                                </div>
                                <div>
                                    <h3 className="font-medium">{rider.name}</h3>
                                    <p className="text-sm text-gray-500">{rider.phoneNumber}</p>
                                </div>
                            </div>
                            <div className="text-right">
                                <div className="font-bold">{rider.completedDeliveries}/{rider.totalDeliveries}</div>
                                <div className="flex items-center gap-2 mt-1">
                                    <Badge
                                        variant={rider.completionRate >= 90 ? 'success' :
                                            rider.completionRate >= 75 ? 'default' : 'warning'}
                                        className="text-xs"
                                    >
                                        {Math.round(rider.completionRate)}%
                                    </Badge>
                                    <span className="text-xs text-gray-500">
                                        Avg: {formatTime(rider.avgDeliveryTimeMinutes)}
                                    </span>
                                </div>
                            </div>
                        </div>
                    ))}
                </div>
            </CardContent>
        </Card>
    );
};

export default TopRiders;<|MERGE_RESOLUTION|>--- conflicted
+++ resolved
@@ -48,16 +48,7 @@
         };
 
         fetchTopRiders();
-<<<<<<< HEAD
     }, []);
-=======
-
-        // Clean up function
-        return () => {
-            isMounted.current = false;
-        };
-    }, [getTopRiders]);
->>>>>>> c872b071
 
     // Format time from minutes to hours and minutes
     const formatTime = (minutes: number) => {
